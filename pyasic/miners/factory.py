# ------------------------------------------------------------------------------
#  Copyright 2022 Upstream Data Inc                                            -
#                                                                              -
#  Licensed under the Apache License, Version 2.0 (the "License");             -
#  you may not use this file except in compliance with the License.            -
#  You may obtain a copy of the License at                                     -
#                                                                              -
#      http://www.apache.org/licenses/LICENSE-2.0                              -
#                                                                              -
#  Unless required by applicable law or agreed to in writing, software         -
#  distributed under the License is distributed on an "AS IS" BASIS,           -
#  WITHOUT WARRANTIES OR CONDITIONS OF ANY KIND, either express or implied.    -
#  See the License for the specific language governing permissions and         -
#  limitations under the License.                                              -
# ------------------------------------------------------------------------------
from __future__ import annotations

import asyncio
import enum
import ipaddress
import json
import re
from typing import Any, AsyncGenerator, Callable

import anyio
import httpx

from pyasic import settings
from pyasic.logger import logger
from pyasic.miners.antminer import *
from pyasic.miners.auradine import *
from pyasic.miners.avalonminer import *
from pyasic.miners.backends import *
from pyasic.miners.backends.unknown import UnknownMiner
from pyasic.miners.base import AnyMiner
from pyasic.miners.blockminer import *
from pyasic.miners.goldshell import *
from pyasic.miners.innosilicon import *
from pyasic.miners.makes import *
from pyasic.miners.whatsminer import *


class MinerTypes(enum.Enum):
    ANTMINER = 0
    WHATSMINER = 1
    AVALONMINER = 2
    INNOSILICON = 3
    GOLDSHELL = 4
    BRAIINS_OS = 5
    VNISH = 6
    HIVEON = 7
    LUX_OS = 8
    EPIC = 9
    AURADINE = 10
    MARATHON = 11


MINER_CLASSES = {
    MinerTypes.ANTMINER: {
        None: type("AntminerUnknown", (BMMiner, AntMinerMake), {}),
        "ANTMINER D3": CGMinerD3,
        "ANTMINER HS3": BMMinerHS3,
        "ANTMINER L3+": BMMinerL3Plus,
        "ANTMINER DR5": CGMinerDR5,
        "ANTMINER L7": BMMinerL7,
        "ANTMINER E9 PRO": BMMinerE9Pro,
        "ANTMINER S9": BMMinerS9,
        "ANTMINER S9I": BMMinerS9i,
        "ANTMINER S9J": BMMinerS9j,
        "ANTMINER T9": BMMinerT9,
        "ANTMINER Z15": CGMinerZ15,
        "ANTMINER S17": BMMinerS17,
        "ANTMINER S17+": BMMinerS17Plus,
        "ANTMINER S17 PRO": BMMinerS17Pro,
        "ANTMINER S17E": BMMinerS17e,
        "ANTMINER T17": BMMinerT17,
        "ANTMINER T17+": BMMinerT17Plus,
        "ANTMINER T17E": BMMinerT17e,
        "ANTMINER S19": BMMinerS19,
        "ANTMINER S19L": BMMinerS19L,
        "ANTMINER S19 PRO": BMMinerS19Pro,
        "ANTMINER S19J": BMMinerS19j,
        "ANTMINER S19I": BMMinerS19i,
        "ANTMINER S19+": BMMinerS19Plus,
        "ANTMINER S19J88NOPIC": BMMinerS19jNoPIC,
        "ANTMINER S19PRO+": BMMinerS19ProPlus,
        "ANTMINER S19J PRO": BMMinerS19jPro,
        "ANTMINER S19 XP": BMMinerS19XP,
        "ANTMINER S19A": BMMinerS19a,
        "ANTMINER S19A PRO": BMMinerS19aPro,
        "ANTMINER S19 HYDRO": BMMinerS19Hydro,
        "ANTMINER S19 PRO HYD.": BMMinerS19ProHydro,
        "ANTMINER S19 PRO+ HYD.": BMMinerS19ProPlusHydro,
        "ANTMINER S19K PRO": BMMinerS19KPro,
        "ANTMINER T19": BMMinerT19,
        "ANTMINER S21": BMMinerS21,
        "ANTMINER T21": BMMinerT21,
    },
    MinerTypes.WHATSMINER: {
        None: type("WhatsminerUnknown", (BTMiner, WhatsMinerMake), {}),
        "M20V10": BTMinerM20V10,
        "M20SV10": BTMinerM20SV10,
        "M20SV20": BTMinerM20SV20,
        "M20SV30": BTMinerM20SV30,
        "M20PV10": BTMinerM20PV10,
        "M20PV30": BTMinerM20PV30,
        "M20S+V30": BTMinerM20SPlusV30,
        "M21V10": BTMinerM21V10,
        "M21SV20": BTMinerM21SV20,
        "M21SV60": BTMinerM21SV60,
        "M21SV70": BTMinerM21SV70,
        "M21S+V20": BTMinerM21SPlusV20,
        "M29V10": BTMinerM29V10,
        "M30V10": BTMinerM30V10,
        "M30V20": BTMinerM30V20,
        "M30KV10": BTMinerM30KV10,
        "M30LV10": BTMinerM30LV10,
        "M30SV10": BTMinerM30SV10,
        "M30SV20": BTMinerM30SV20,
        "M30SV30": BTMinerM30SV30,
        "M30SV40": BTMinerM30SV40,
        "M30SV50": BTMinerM30SV50,
        "M30SV60": BTMinerM30SV60,
        "M30SV70": BTMinerM30SV70,
        "M30SV80": BTMinerM30SV80,
        "M30SVE10": BTMinerM30SVE10,
        "M30SVE20": BTMinerM30SVE20,
        "M30SVE30": BTMinerM30SVE30,
        "M30SVE40": BTMinerM30SVE40,
        "M30SVE50": BTMinerM30SVE50,
        "M30SVE60": BTMinerM30SVE60,
        "M30SVE70": BTMinerM30SVE70,
        "M30SVF10": BTMinerM30SVF10,
        "M30SVF20": BTMinerM30SVF20,
        "M30SVF30": BTMinerM30SVF30,
        "M30SVG10": BTMinerM30SVG10,
        "M30SVG20": BTMinerM30SVG20,
        "M30SVG30": BTMinerM30SVG30,
        "M30SVG40": BTMinerM30SVG40,
        "M30SVH10": BTMinerM30SVH10,
        "M30SVH20": BTMinerM30SVH20,
        "M30SVH30": BTMinerM30SVH30,
        "M30SVH40": BTMinerM30SVH40,
        "M30SVH50": BTMinerM30SVH50,
        "M30SVH60": BTMinerM30SVH60,
        "M30SVI20": BTMinerM30SVI20,
        "M30S+V10": BTMinerM30SPlusV10,
        "M30S+V20": BTMinerM30SPlusV20,
        "M30S+V30": BTMinerM30SPlusV30,
        "M30S+V40": BTMinerM30SPlusV40,
        "M30S+V50": BTMinerM30SPlusV50,
        "M30S+V60": BTMinerM30SPlusV60,
        "M30S+V70": BTMinerM30SPlusV70,
        "M30S+V80": BTMinerM30SPlusV80,
        "M30S+V90": BTMinerM30SPlusV90,
        "M30S+V100": BTMinerM30SPlusV100,
        "M30S+VE30": BTMinerM30SPlusVE30,
        "M30S+VE40": BTMinerM30SPlusVE40,
        "M30S+VE50": BTMinerM30SPlusVE50,
        "M30S+VE60": BTMinerM30SPlusVE60,
        "M30S+VE70": BTMinerM30SPlusVE70,
        "M30S+VE80": BTMinerM30SPlusVE80,
        "M30S+VE90": BTMinerM30SPlusVE90,
        "M30S+VE100": BTMinerM30SPlusVE100,
        "M30S+VF20": BTMinerM30SPlusVF20,
        "M30S+VF30": BTMinerM30SPlusVF30,
        "M30S+VG20": BTMinerM30SPlusVG20,
        "M30S+VG30": BTMinerM30SPlusVG30,
        "M30S+VG40": BTMinerM30SPlusVG40,
        "M30S+VG50": BTMinerM30SPlusVG50,
        "M30S+VG60": BTMinerM30SPlusVG60,
        "M30S+VH10": BTMinerM30SPlusVH10,
        "M30S+VH20": BTMinerM30SPlusVH20,
        "M30S+VH30": BTMinerM30SPlusVH30,
        "M30S+VH40": BTMinerM30SPlusVH40,
        "M30S+VH50": BTMinerM30SPlusVH50,
        "M30S+VH60": BTMinerM30SPlusVH60,
        "M30S++V10": BTMinerM30SPlusPlusV10,
        "M30S++V20": BTMinerM30SPlusPlusV20,
        "M30S++VE30": BTMinerM30SPlusPlusVE30,
        "M30S++VE40": BTMinerM30SPlusPlusVE40,
        "M30S++VE50": BTMinerM30SPlusPlusVE50,
        "M30S++VF40": BTMinerM30SPlusPlusVF40,
        "M30S++VG30": BTMinerM30SPlusPlusVG30,
        "M30S++VG40": BTMinerM30SPlusPlusVG40,
        "M30S++VG50": BTMinerM30SPlusPlusVG50,
        "M30S++VH10": BTMinerM30SPlusPlusVH10,
        "M30S++VH20": BTMinerM30SPlusPlusVH20,
        "M30S++VH30": BTMinerM30SPlusPlusVH30,
        "M30S++VH40": BTMinerM30SPlusPlusVH40,
        "M30S++VH50": BTMinerM30SPlusPlusVH50,
        "M30S++VH60": BTMinerM30SPlusPlusVH60,
        "M30S++VH70": BTMinerM30SPlusPlusVH70,
        "M30S++VH80": BTMinerM30SPlusPlusVH80,
        "M30S++VH90": BTMinerM30SPlusPlusVH90,
        "M30S++VH100": BTMinerM30SPlusPlusVH100,
        "M30S++VJ20": BTMinerM30SPlusPlusVJ20,
        "M30S++VJ30": BTMinerM30SPlusPlusVJ30,
        "M31V10": BTMinerM31V10,
        "M31V20": BTMinerM31V20,
        "M31HV10": BTMinerM31HV10,
        "M31HV40": BTMinerM31HV40,
        "M31LV10": BTMinerM31LV10,
        "M31SV10": BTMinerM31SV10,
        "M31SV20": BTMinerM31SV20,
        "M31SV30": BTMinerM31SV30,
        "M31SV40": BTMinerM31SV40,
        "M31SV50": BTMinerM31SV50,
        "M31SV60": BTMinerM31SV60,
        "M31SV70": BTMinerM31SV70,
        "M31SV80": BTMinerM31SV80,
        "M31SV90": BTMinerM31SV90,
        "M31SVE10": BTMinerM31SVE10,
        "M31SVE20": BTMinerM31SVE20,
        "M31SVE30": BTMinerM31SVE30,
        "M31SEV10": BTMinerM31SEV10,
        "M31SEV20": BTMinerM31SEV20,
        "M31SEV30": BTMinerM31SEV30,
        "M31S+V10": BTMinerM31SPlusV10,
        "M31S+V20": BTMinerM31SPlusV20,
        "M31S+V30": BTMinerM31SPlusV30,
        "M31S+V40": BTMinerM31SPlusV40,
        "M31S+V50": BTMinerM31SPlusV50,
        "M31S+V60": BTMinerM31SPlusV60,
        "M31S+V80": BTMinerM31SPlusV80,
        "M31S+V90": BTMinerM31SPlusV90,
        "M31S+V100": BTMinerM31SPlusV100,
        "M31S+VE10": BTMinerM31SPlusVE10,
        "M31S+VE20": BTMinerM31SPlusVE20,
        "M31S+VE30": BTMinerM31SPlusVE30,
        "M31S+VE40": BTMinerM31SPlusVE40,
        "M31S+VE50": BTMinerM31SPlusVE50,
        "M31S+VE60": BTMinerM31SPlusVE60,
        "M31S+VE80": BTMinerM31SPlusVE80,
        "M31S+VF20": BTMinerM31SPlusVF20,
        "M31S+VF30": BTMinerM31SPlusVF30,
        "M31S+VG20": BTMinerM31SPlusVG20,
        "M31S+VG30": BTMinerM31SPlusVG30,
        "M32V10": BTMinerM32V10,
        "M32V20": BTMinerM32V20,
        "M33V10": BTMinerM33V10,
        "M33V20": BTMinerM33V20,
        "M33V30": BTMinerM33V30,
        "M33SVG30": BTMinerM33SVG30,
        "M33S+VG20": BTMinerM33SPlusVG20,
        "M33S+VH20": BTMinerM33SPlusVH20,
        "M33S+VH30": BTMinerM33SPlusVH30,
        "M33S++VH20": BTMinerM33SPlusPlusVH20,
        "M33S++VH30": BTMinerM33SPlusPlusVH30,
        "M33S++VG40": BTMinerM33SPlusPlusVG40,
        "M34S+VE10": BTMinerM34SPlusVE10,
        "M36SVE10": BTMinerM36SVE10,
        "M36S+VG30": BTMinerM36SPlusVG30,
        "M36S++VH30": BTMinerM36SPlusPlusVH30,
        "M39V10": BTMinerM39V10,
        "M39V20": BTMinerM39V20,
        "M39V30": BTMinerM39V30,
        "M50VE30": BTMinerM50VE30,
        "M50VG30": BTMinerM50VG30,
        "M50VH10": BTMinerM50VH10,
        "M50VH20": BTMinerM50VH20,
        "M50VH30": BTMinerM50VH30,
        "M50VH40": BTMinerM50VH40,
        "M50VH50": BTMinerM50VH50,
        "M50VH60": BTMinerM50VH60,
        "M50VH70": BTMinerM50VH70,
        "M50VH80": BTMinerM50VH80,
        "M50VJ10": BTMinerM50VJ10,
        "M50VJ20": BTMinerM50VJ20,
        "M50VJ30": BTMinerM50VJ30,
        "M50SVJ10": BTMinerM50SVJ10,
        "M50SVJ20": BTMinerM50SVJ20,
        "M50SVJ30": BTMinerM50SVJ30,
        "M50SVH10": BTMinerM50SVH10,
        "M50SVH20": BTMinerM50SVH20,
        "M50SVH30": BTMinerM50SVH30,
        "M50SVH40": BTMinerM50SVH40,
        "M50SVH50": BTMinerM50SVH50,
        "M50S+VH30": BTMinerM50SPlusVH30,
        "M50S+VH40": BTMinerM50SPlusVH40,
        "M50S+VJ30": BTMinerM50SPlusVJ30,
        "M50S+VK20": BTMinerM50SPlusVK20,
        "M50S++VK10": BTMinerM50SPlusPlusVK10,
        "M50S++VK20": BTMinerM50SPlusPlusVK20,
        "M50S++VK30": BTMinerM50SPlusPlusVK30,
        "M53VH30": BTMinerM53VH30,
        "M53SVH30": BTMinerM53SVH30,
        "M53SVJ40": BTMinerM53SVJ40,
        "M53S+VJ30": BTMinerM53SPlusVJ30,
        "M53S++VK10": BTMinerM53SPlusPlusVK10,
        "M56VH30": BTMinerM56VH30,
        "M56SVH30": BTMinerM56SVH30,
        "M56S+VJ30": BTMinerM56SPlusVJ30,
        "M59VH30": BTMinerM59VH30,
        "M60VK10": BTMinerM60VK10,
        "M60VK20": BTMinerM60VK20,
        "M60VK30": BTMinerM60VK30,
        "M60VK40": BTMinerM60VK40,
        "M60SVK10": BTMinerM60SVK10,
        "M60SVK20": BTMinerM60SVK20,
        "M60SVK30": BTMinerM60SVK30,
        "M60SVK40": BTMinerM60SVK40,
        "M63VK10": BTMinerM63VK10,
        "M63VK20": BTMinerM63VK20,
        "M63VK30": BTMinerM63VK30,
        "M63SVK10": BTMinerM63SVK10,
        "M63SVK20": BTMinerM63SVK20,
        "M63SVK30": BTMinerM63SVK30,
        "M66VK20": BTMinerM66VK20,
        "M66VK30": BTMinerM66VK30,
        "M66SVK20": BTMinerM66SVK20,
        "M66SVK30": BTMinerM66SVK30,
        "M66SVK40": BTMinerM66SVK40,
    },
    MinerTypes.AVALONMINER: {
        None: type("AvalonUnknown", (AvalonMiner, AvalonMinerMake), {}),
        "AVALONMINER 721": CGMinerAvalon721,
        "AVALONMINER 741": CGMinerAvalon741,
        "AVALONMINER 761": CGMinerAvalon761,
        "AVALONMINER 821": CGMinerAvalon821,
        "AVALONMINER 841": CGMinerAvalon841,
        "AVALONMINER 851": CGMinerAvalon851,
        "AVALONMINER 921": CGMinerAvalon921,
        "AVALONMINER 1026": CGMinerAvalon1026,
        "AVALONMINER 1047": CGMinerAvalon1047,
        "AVALONMINER 1066": CGMinerAvalon1066,
        "AVALONMINER 1166PRO": CGMinerAvalon1166Pro,
        "AVALONMINER 1246": CGMinerAvalon1246,
    },
    MinerTypes.INNOSILICON: {
        None: type("InnosiliconUnknown", (Innosilicon, InnosiliconMake), {}),
        "T3H+": InnosiliconT3HPlus,
        "A10X": InnosiliconA10X,
    },
    MinerTypes.GOLDSHELL: {
        None: type("GoldshellUnknown", (GoldshellMiner, GoldshellMake), {}),
        "GOLDSHELL CK5": GoldshellCK5,
        "GOLDSHELL HS5": GoldshellHS5,
        "GOLDSHELL KD5": GoldshellKD5,
        "GOLDSHELL KDMAX": GoldshellKDMax,
        "GOLDSHELL KDBOXII": GoldshellKDBoxII,
        "GOLDSHELL KDBOXPRO": GoldshellKDBoxPro,
    },
    MinerTypes.BRAIINS_OS: {
        None: BOSMiner,
        "ANTMINER S9": BOSMinerS9,
        "ANTMINER S17": BOSMinerS17,
        "ANTMINER S17+": BOSMinerS17Plus,
        "ANTMINER S17 PRO": BOSMinerS17Pro,
        "ANTMINER S17E": BOSMinerS17e,
        "ANTMINER T17": BOSMinerT17,
        "ANTMINER T17+": BOSMinerT17Plus,
        "ANTMINER T17E": BOSMinerT17e,
        "ANTMINER S19": BOSMinerS19,
        "ANTMINER S19+": BOSMinerS19Plus,
        "ANTMINER S19 PRO": BOSMinerS19Pro,
        "ANTMINER S19A": BOSMinerS19a,
        "ANTMINER S19A Pro": BOSMinerS19aPro,
        "ANTMINER S19J": BOSMinerS19j,
        "ANTMINER S19J88NOPIC": BOSMinerS19jNoPIC,
        "ANTMINER S19J PRO": BOSMinerS19jPro,
        "ANTMINER S19J PRO NOPIC": BOSMinerS19jProNoPIC,
        "ANTMINER S19J PRO+": BOSMinerS19jProPlus,
        "ANTMINER S19J PRO PLUS": BOSMinerS19jProPlus,
        "ANTMINER S19J PRO PLUS NOPIC": BOSMinerS19jProPlusNoPIC,
        "ANTMINER S19K PRO NOPIC": BOSMinerS19kProNoPIC,
        "ANTMINER S19 XP": BOSMinerS19XP,
        "ANTMINER T19": BOSMinerT19,
        "ANTMINER S21": BOSMinerS21,
    },
    MinerTypes.VNISH: {
        None: VNish,
        "L3+": VnishL3Plus,
        "ANTMINER L3+": VnishL3Plus,
        "ANTMINER L7": VnishL7,
        "ANTMINER S17+": VNishS17Plus,
        "ANTMINER S17 PRO": VNishS17Pro,
        "ANTMINER S19": VNishS19,
        "ANTMINER S19NOPIC": VNishS19NoPIC,
        "ANTMINER S19 PRO": VNishS19Pro,
        "ANTMINER S19J": VNishS19j,
        "ANTMINER S19J PRO": VNishS19jPro,
        "ANTMINER S19A": VNishS19a,
        "ANTMINER S19A PRO": VNishS19aPro,
        "ANTMINER T19": VNishT19,
    },
    MinerTypes.EPIC: {
        None: ePIC,
        "ANTMINER S19": ePICS19,
        "ANTMINER S19 PRO": ePICS19Pro,
        "ANTMINER S19J": ePICS19j,
        "ANTMINER S19J PRO": ePICS19jPro,
        "ANTMINER S19J PRO+": ePICS19jProPlus,
        "ANTMINER S19K PRO": ePICS19kPro,
        "ANTMINER S19 XP": ePICS19XP,
        "ANTMINER S21": ePICS21,
        "ANTMINER T21": ePICT21,
        "BLOCKMINER 520I": ePICBlockMiner520i,
        "BLOCKMINER 720I": ePICBlockMiner720i,
    },
    MinerTypes.HIVEON: {
        None: Hiveon,
        "ANTMINER T9": HiveonT9,
    },
    MinerTypes.LUX_OS: {
        None: LUXMiner,
        "ANTMINER S9": LUXMinerS9,
        "ANTMINER S19": LUXMinerS19,
        "ANTMINER S19 PRO": LUXMinerS19Pro,
        "ANTMINER S19J PRO": LUXMinerS19jPro,
        "ANTMINER S19J PRO+": LUXMinerS19jProPlus,
        "ANTMINER S19K PRO": LUXMinerS19kPro,
        "ANTMINER S19 XP": LUXMinerS19XP,
        "ANTMINER T19": LUXMinerT19,
        "ANTMINER S21": LUXMinerS21,
    },
    MinerTypes.AURADINE: {
        None: type("AuradineUnknown", (Auradine, AuradineMake), {}),
        "AT1500": AuradineFluxAT1500,
        "AT2860": AuradineFluxAT2860,
        "AT2880": AuradineFluxAT2880,
        "AI2500": AuradineFluxAI2500,
        "AI3680": AuradineFluxAI3680,
        "AD2500": AuradineFluxAD2500,
        "AD3500": AuradineFluxAD3500,
    },
    MinerTypes.MARATHON: {
        None: MaraMiner,
        "ANTMINER S19": MaraS19,
        "ANTMINER S19 PRO": MaraS19Pro,
        "ANTMINER S19J": MaraS19j,
        "ANTMINER S19J88NOPIC": MaraS19jNoPIC,
        "ANTMINER S19J PRO": MaraS19jPro,
        "ANTMINER S19 XP": MaraS19XP,
        "ANTMINER S19K PRO": MaraS19KPro,
        "ANTMINER S21": MaraS21,
        "ANTMINER T21": MaraT21,
    },
}


async def concurrent_get_first_result(tasks: list, verification_func: Callable) -> Any:
    res = None
    for fut in asyncio.as_completed(tasks):
        res = await fut
        if verification_func(res):
            break
    for t in tasks:
        t.cancel()
        try:
            await t
        except asyncio.CancelledError:
            pass
    return res


class MinerFactory:
    async def get_multiple_miners(
        self, ips: list[str], limit: int = 200
    ) -> list[AnyMiner]:
        results = []

        async for miner in self.get_miner_generator(ips, limit):
            results.append(miner)

        return results

    async def get_miner_generator(
        self, ips: list, limit: int = 200
    ) -> AsyncGenerator[AnyMiner]:
        tasks = []
        semaphore = asyncio.Semaphore(limit)

        for ip in ips:
            tasks.append(asyncio.create_task(self.get_miner(ip)))

        for task in tasks:
            async with semaphore:
                result = await task
                if result is not None:
                    yield result

    async def get_miner(self, ip: str | ipaddress.ip_address) -> AnyMiner | None:
        ip = str(ip)

        miner_type = None

        for _ in range(settings.get("factory_get_retries", 1)):
            task = asyncio.create_task(self._get_miner_type(ip))
            try:
                miner_type = await asyncio.wait_for(
                    task, timeout=settings.get("factory_get_timeout", 3)
                )
            except asyncio.TimeoutError:
                continue
            else:
                if miner_type is not None:
                    break

        if miner_type is not None:
            miner_model = None
            miner_model_fns = {
                MinerTypes.ANTMINER: self.get_miner_model_antminer,
                MinerTypes.WHATSMINER: self.get_miner_model_whatsminer,
                MinerTypes.AVALONMINER: self.get_miner_model_avalonminer,
                MinerTypes.INNOSILICON: self.get_miner_model_innosilicon,
                MinerTypes.GOLDSHELL: self.get_miner_model_goldshell,
                MinerTypes.BRAIINS_OS: self.get_miner_model_braiins_os,
                MinerTypes.VNISH: self.get_miner_model_vnish,
                MinerTypes.EPIC: self.get_miner_model_epic,
                MinerTypes.HIVEON: self.get_miner_model_hiveon,
                MinerTypes.LUX_OS: self.get_miner_model_luxos,
                MinerTypes.AURADINE: self.get_miner_model_auradine,
                MinerTypes.MARATHON: self.get_miner_model_marathon,
            }
            fn = miner_model_fns.get(miner_type)

            if fn is not None:
                # noinspection PyArgumentList
                task = asyncio.create_task(fn(ip))
                try:
                    miner_model = await asyncio.wait_for(
                        task, timeout=settings.get("factory_get_timeout", 3)
                    )
                except asyncio.TimeoutError:
                    pass
            miner = self._select_miner_from_classes(
                ip,
                miner_type=miner_type,
                miner_model=miner_model,
            )

            return miner

    async def _get_miner_type(self, ip: str) -> MinerTypes | None:
        tasks = [
            asyncio.create_task(self._get_miner_web(ip)),
            asyncio.create_task(self._get_miner_socket(ip)),
        ]

        return await concurrent_get_first_result(tasks, lambda x: x is not None)

    async def _get_miner_web(self, ip: str) -> MinerTypes | None:
        urls = [f"http://{ip}/", f"https://{ip}/"]
        async with httpx.AsyncClient(
            transport=settings.transport(verify=False)
        ) as session:
            tasks = [asyncio.create_task(self._web_ping(session, url)) for url in urls]

            text, resp = await concurrent_get_first_result(
                tasks,
                lambda x: x[0] is not None
                and self._parse_web_type(x[0], x[1]) is not None,
            )
            if text is not None:
<<<<<<< HEAD
                mtype = self._parse_web_type(text, resp)
                if mtype == MinerTypes.ANTMINER:
                    # could still be mara
                    auth = httpx.DigestAuth("root", "root")
                    res = await self.send_web_command(
                        ip, "/kaonsu/v1/brief", auth=auth
                    )
                    if res is not None:
                        mtype = MinerTypes.MARATHON
                return mtype
=======
                return self._parse_web_type(text, resp)
>>>>>>> bf5087b0

    @staticmethod
    async def _web_ping(
        session: httpx.AsyncClient, url: str
    ) -> tuple[str | None, httpx.Response | None]:
        try:
            resp = await session.get(url, follow_redirects=True)
            return resp.text, resp
        except (
            httpx.HTTPError,
            asyncio.TimeoutError,
            anyio.EndOfStream,
            anyio.ClosedResourceError,
        ):
            pass
        return None, None

    @staticmethod
    def _parse_web_type(web_text: str, web_resp: httpx.Response) -> MinerTypes | None:
        if web_resp.status_code == 401 and 'realm="antMiner' in web_resp.headers.get(
            "www-authenticate", ""
        ):
            return MinerTypes.ANTMINER
        if len(web_resp.history) > 0:
            history_resp = web_resp.history[0]
            if (
                "/cgi-bin/luci" in web_text
                and history_resp.status_code == 307
                and "https://" in history_resp.headers.get("location", "")
            ):
                return MinerTypes.WHATSMINER
        if "Braiins OS" in web_text:
            return MinerTypes.BRAIINS_OS
        if "cloud-box" in web_text:
            return MinerTypes.GOLDSHELL
        if "AnthillOS" in web_text:
            return MinerTypes.VNISH
        if "Miner Web Dashboard" in web_text:
            return MinerTypes.EPIC
        if "Avalon" in web_text:
            return MinerTypes.AVALONMINER
        if "DragonMint" in web_text:
            return MinerTypes.INNOSILICON
        if "Miner UI" in web_text:
            return MinerTypes.AURADINE

    async def _get_miner_socket(self, ip: str) -> MinerTypes | None:
        commands = ["version", "devdetails"]
        tasks = [asyncio.create_task(self._socket_ping(ip, cmd)) for cmd in commands]

        data = await concurrent_get_first_result(
            tasks,
            lambda x: x is not None and self._parse_socket_type(x) is not None,
        )
        if data is not None:
            d = self._parse_socket_type(data)
            return d

    @staticmethod
    async def _socket_ping(ip: str, cmd: str) -> str | None:
        data = b""
        try:
            reader, writer = await asyncio.wait_for(
                asyncio.open_connection(str(ip), 4028),
                timeout=settings.get("factory_get_timeout", 3),
            )
        except (ConnectionError, OSError, asyncio.TimeoutError):
            return

        cmd = {"command": cmd}

        try:
            # send the command
            writer.write(json.dumps(cmd).encode("utf-8"))
            await writer.drain()

            # loop to receive all the data
            while True:
                try:
                    d = await asyncio.wait_for(reader.read(4096), timeout=1)
                    if not d:
                        break
                    data += d
                except asyncio.TimeoutError:
                    pass
                except ConnectionResetError:
                    return
        except asyncio.CancelledError:
            raise
        except (ConnectionError, OSError):
            return
        finally:
            # Handle cancellation explicitly
            if writer.transport.is_closing():
                writer.transport.close()
            else:
                writer.close()
            try:
                await writer.wait_closed()
            except (ConnectionError, OSError):
                return
        if data:
            return data.decode("utf-8")

    @staticmethod
    def _parse_socket_type(data: str) -> MinerTypes | None:
        upper_data = data.upper()
        if "BOSMINER" in upper_data or "BOSER" in upper_data:
            return MinerTypes.BRAIINS_OS
        if "BTMINER" in upper_data or "BITMICRO" in upper_data:
            return MinerTypes.WHATSMINER
        if "VNISH" in upper_data:
            return MinerTypes.VNISH
        if "HIVEON" in upper_data:
            return MinerTypes.HIVEON
        if "LUXMINER" in upper_data:
            return MinerTypes.LUX_OS
        if "KAONSU" in upper_data:
            return MinerTypes.MARATHON
        if "ANTMINER" in upper_data and "DEVDETAILS" not in upper_data:
            return MinerTypes.ANTMINER
        if (
            "INTCHAINS_QOMO" in upper_data
            or "KDAMINER" in upper_data
            or "BFGMINER" in upper_data
        ):
            return MinerTypes.GOLDSHELL
        if "AVALON" in upper_data:
            return MinerTypes.AVALONMINER
        if "GCMINER" in upper_data or "FLUXOS" in upper_data:
            return MinerTypes.AURADINE

    async def send_web_command(
        self,
        ip: str,
        location: str,
        auth: httpx.DigestAuth = None,
    ) -> dict | None:
        async with httpx.AsyncClient(transport=settings.transport()) as session:
            try:
                data = await session.get(
                    f"http://{ip}{location}",
                    auth=auth,
                    timeout=settings.get("factory_get_timeout", 3),
                )
            except (httpx.HTTPError, asyncio.TimeoutError):
                logger.info(f"{ip}: Web command timeout.")
                return
        if data is None:
            return
        try:
            json_data = data.json()
        except (json.JSONDecodeError, asyncio.TimeoutError):
            try:
                return json.loads(data.text)
            except (json.JSONDecodeError, httpx.HTTPError):
                return
        else:
            return json_data

    async def send_api_command(self, ip: str, command: str) -> dict | None:
        data = b""
        try:
            reader, writer = await asyncio.open_connection(ip, 4028)
        except (ConnectionError, OSError):
            return
        cmd = {"command": command}

        try:
            # send the command
            writer.write(json.dumps(cmd).encode("utf-8"))
            await writer.drain()

            # loop to receive all the data
            while True:
                d = await reader.read(4096)
                if not d:
                    break
                data += d

            writer.close()
            await writer.wait_closed()
        except asyncio.CancelledError:
            writer.close()
            await writer.wait_closed()
            return
        except (ConnectionError, OSError):
            return
        if data == b"Socket connect failed: Connection refused\n":
            return

        data = await self._fix_api_data(data)

        try:
            data = json.loads(data)
        except json.JSONDecodeError:
            return {}

        return data

    @staticmethod
    async def _fix_api_data(data: bytes) -> str:
        if data.endswith(b"\x00"):
            str_data = data.decode("utf-8")[:-1]
        else:
            str_data = data.decode("utf-8")
        # fix an error with a btminer return having an extra comma that breaks json.loads()
        str_data = str_data.replace(",}", "}")
        # fix an error with a btminer return having a newline that breaks json.loads()
        str_data = str_data.replace("\n", "")
        # fix an error with a bmminer return not having a specific comma that breaks json.loads()
        str_data = str_data.replace("}{", "},{")
        # fix an error with a bmminer return having a specific comma that breaks json.loads()
        str_data = str_data.replace("[,{", "[{")
        # fix an error with a btminer return having a missing comma. (2023-01-06 version)
        str_data = str_data.replace('""temp0', '","temp0')
        # fix an error with Avalonminers returning inf and nan
        str_data = str_data.replace("info", "1nfo")
        str_data = str_data.replace("inf", "0")
        str_data = str_data.replace("1nfo", "info")
        str_data = str_data.replace("nan", "0")
        # fix whatever this garbage from avalonminers is `,"id":1}`
        if str_data.startswith(","):
            str_data = f"{{{str_data[1:]}"
        # try to fix an error with overflowing the recieve buffer
        # this can happen in cases such as bugged btminers returning arbitrary length error info with 100s of errors.
        if not str_data.endswith("}"):
            str_data = ",".join(str_data.split(",")[:-1]) + "}"

        # fix a really nasty bug with whatsminer API v2.0.4 where they return a list structured like a dict
        if re.search(r"\"error_code\":\[\".+\"]", str_data):
            str_data = str_data.replace("[", "{").replace("]", "}")

        return str_data

    @staticmethod
    def _select_miner_from_classes(
        ip: ipaddress.ip_address,
        miner_model: str | None,
        miner_type: MinerTypes | None,
    ) -> AnyMiner | None:
        try:
            return MINER_CLASSES[miner_type][str(miner_model).upper()](ip)
        except LookupError:
            if miner_type in MINER_CLASSES:
                return MINER_CLASSES[miner_type][None](ip)
            return UnknownMiner(str(ip))

    async def get_miner_model_antminer(self, ip: str) -> str | None:
        tasks = [
            asyncio.create_task(self._get_model_antminer_web(ip)),
            asyncio.create_task(self._get_model_antminer_sock(ip)),
        ]

        return await concurrent_get_first_result(tasks, lambda x: x is not None)

    async def _get_model_antminer_web(self, ip: str) -> str | None:
        # last resort, this is slow
        auth = httpx.DigestAuth("root", "root")
        web_json_data = await self.send_web_command(
            ip, "/cgi-bin/get_system_info.cgi", auth=auth
        )

        try:
            miner_model = web_json_data["minertype"]

            return miner_model
        except (TypeError, LookupError):
            pass

    async def _get_model_antminer_sock(self, ip: str) -> str | None:
        sock_json_data = await self.send_api_command(ip, "version")
        try:
            miner_model = sock_json_data["VERSION"][0]["Type"]

            if " (" in miner_model:
                split_miner_model = miner_model.split(" (")
                miner_model = split_miner_model[0]

            return miner_model
        except (TypeError, LookupError):
            pass

        sock_json_data = await self.send_api_command(ip, "stats")
        try:
            miner_model = sock_json_data["STATS"][0]["Type"]

            if " (" in miner_model:
                split_miner_model = miner_model.split(" (")
                miner_model = split_miner_model[0]

            return miner_model
        except (TypeError, LookupError):
            pass

    async def get_miner_model_goldshell(self, ip: str) -> str | None:
        json_data = await self.send_web_command(ip, "/mcb/status")

        try:
            miner_model = json_data["model"].replace("-", " ")

            return miner_model
        except (TypeError, LookupError):
            pass

    async def get_miner_model_whatsminer(self, ip: str) -> str | None:
        sock_json_data = await self.send_api_command(ip, "devdetails")
        try:
            miner_model = sock_json_data["DEVDETAILS"][0]["Model"].replace("_", "")
            miner_model = miner_model[:-1] + "0"

            return miner_model
        except (TypeError, LookupError):
            pass

    async def get_miner_model_avalonminer(self, ip: str) -> str | None:
        sock_json_data = await self.send_api_command(ip, "version")
        try:
            miner_model = sock_json_data["VERSION"][0]["PROD"]
            if "-" in miner_model:
                miner_model = miner_model.split("-")[0]

            return miner_model
        except (TypeError, LookupError):
            pass

    async def get_miner_model_innosilicon(self, ip: str) -> str | None:
        try:
            async with httpx.AsyncClient(transport=settings.transport()) as session:
                auth_req = await session.post(
                    f"http://{ip}/api/auth",
                    data={"username": "admin", "password": "admin"},
                )
                auth = auth_req.json()["jwt"]

                web_data = (
                    await session.post(
                        f"http://{ip}/api/type",
                        headers={"Authorization": "Bearer " + auth},
                        data={},
                    )
                ).json()
                return web_data["type"]
        except (httpx.HTTPError, LookupError):
            pass

    async def get_miner_model_braiins_os(self, ip: str) -> str | None:
        sock_json_data = await self.send_api_command(ip, "devdetails")
        try:
            miner_model = (
                sock_json_data["DEVDETAILS"][0]["Model"]
                .replace("Bitmain ", "")
                .replace("S19XP", "S19 XP")
            )
            return miner_model
        except (TypeError, LookupError):
            pass

        try:
            async with httpx.AsyncClient(transport=settings.transport()) as session:
                d = await session.post(
                    f"http://{ip}/graphql",
                    json={"query": "{bosminer {info{modelName}}}"},
                )
            if d.status_code == 200:
                json_data = d.json()
                miner_model = json_data["data"]["bosminer"]["info"][
                    "modelName"
                ].replace("S19XP", "S19 XP")
                return miner_model
        except (httpx.HTTPError, LookupError):
            pass

    async def get_miner_model_vnish(self, ip: str) -> str | None:
        sock_json_data = await self.send_api_command(ip, "stats")
        try:
            miner_model = sock_json_data["STATS"][0]["Type"]
            if " (" in miner_model:
                split_miner_model = miner_model.split(" (")
                miner_model = split_miner_model[0]

            if "(88)" in miner_model:
                miner_model = miner_model.replace("(88)", "NOPIC")

            if " AML" in miner_model:
                miner_model = miner_model.replace(" AML", "")

            return miner_model
        except (TypeError, LookupError):
            pass

    async def get_miner_model_epic(self, ip: str) -> str | None:
        for retry_cnt in range(settings.get("get_data_retries", 1)):
            sock_json_data = await self.send_web_command(ip, ":4028/capabilities")
            try:
                miner_model = sock_json_data["Model"]
                return miner_model
            except (TypeError, LookupError):
                if retry_cnt < settings.get("get_data_retries", 1) - 1:
                    continue
                else:
                    pass

    async def get_miner_model_hiveon(self, ip: str) -> str | None:
        sock_json_data = await self.send_api_command(ip, "version")
        try:
            miner_type = sock_json_data["VERSION"][0]["Type"]

            return miner_type.replace(" HIVEON", "")
        except (TypeError, LookupError):
            pass

    async def get_miner_model_luxos(self, ip: str) -> str | None:
        sock_json_data = await self.send_api_command(ip, "version")
        try:
            miner_model = sock_json_data["VERSION"][0]["Type"]

            if " (" in miner_model:
                split_miner_model = miner_model.split(" (")
                miner_model = split_miner_model[0]
            return miner_model
        except (TypeError, LookupError):
            pass

    async def get_miner_model_auradine(self, ip: str) -> str | None:
        sock_json_data = await self.send_api_command(ip, "devdetails")
        try:
            return sock_json_data["DEVDETAILS"][0]["Model"]
        except LookupError:
            pass

    async def get_miner_model_marathon(self, ip: str) -> str | None:
        auth = httpx.DigestAuth("root", "root")
        web_json_data = await self.send_web_command(
            ip, "/kaonsu/v1/overview", auth=auth
        )

        try:
            miner_model = web_json_data["model"]
            if miner_model == "":
                return None

            return miner_model
        except (TypeError, LookupError):
            pass


miner_factory = MinerFactory()


# abstracted version of get miner that is easier to access
async def get_miner(ip: ipaddress.ip_address | str) -> AnyMiner:
    return await miner_factory.get_miner(ip)<|MERGE_RESOLUTION|>--- conflicted
+++ resolved
@@ -553,7 +553,6 @@
                 and self._parse_web_type(x[0], x[1]) is not None,
             )
             if text is not None:
-<<<<<<< HEAD
                 mtype = self._parse_web_type(text, resp)
                 if mtype == MinerTypes.ANTMINER:
                     # could still be mara
@@ -564,9 +563,7 @@
                     if res is not None:
                         mtype = MinerTypes.MARATHON
                 return mtype
-=======
-                return self._parse_web_type(text, resp)
->>>>>>> bf5087b0
+
 
     @staticmethod
     async def _web_ping(
