--- conflicted
+++ resolved
@@ -22,11 +22,7 @@
 
 HIVEON_DATA_LOC = DataLocations(
     **{
-<<<<<<< HEAD
-        str(DataOptions.MAC): DataFunction("_get_mac"),
-=======
         str(DataOptions.MAC): DataFunction("get_mac"),
->>>>>>> edaf89c7
         str(DataOptions.API_VERSION): DataFunction(
             "_get_api_ver", [RPCAPICommand("api_version", "version")]
         ),
@@ -49,11 +45,7 @@
         str(DataOptions.WATTAGE): DataFunction(
             "_get_wattage", [RPCAPICommand("api_stats", "stats")]
         ),
-<<<<<<< HEAD
-        str(DataOptions.WATTAGE_LIMIT): DataFunction("_get_wattage_limit"),
-=======
         str(DataOptions.WATTAGE_LIMIT): DataFunction("get_wattage_limit"),
->>>>>>> edaf89c7
         str(DataOptions.FANS): DataFunction(
             "_get_fans", [RPCAPICommand("api_stats", "stats")]
         ),
@@ -75,10 +67,6 @@
         self.pwd = "admin"
         # static data
         self.api_type = "Hiveon"
-<<<<<<< HEAD
-        self.fw_str = "Hive"
-=======
->>>>>>> edaf89c7
         # data gathering locations
         self.data_locations = HIVEON_DATA_LOC
 
