--- conflicted
+++ resolved
@@ -208,7 +208,7 @@
         if api_devs:
             try:
                 return round(float(api_devs["DEVS"][0]["MHS 1m"] / 1000000), 2)
-            except (LookupError, ValueError, TypeError):
+            except (KeyError, IndexError, ValueError, TypeError):
                 pass
 
     async def _get_hashboards(self, api_stats: dict = None) -> List[HashBoard]:
@@ -227,7 +227,7 @@
             try:
                 unparsed_stats = api_stats["STATS"][0]["MM ID0"]
                 parsed_stats = self.parse_stats(unparsed_stats)
-            except (LookupError, ValueError, TypeError):
+            except (IndexError, KeyError, ValueError, TypeError):
                 return hashboards
 
             for board in range(self.expected_hashboards):
@@ -271,7 +271,7 @@
                 unparsed_stats = api_stats["STATS"][0]["MM ID0"]
                 parsed_stats = self.parse_stats(unparsed_stats)
                 return round(float(parsed_stats["GHSmm"]) / 1000, 2)
-            except (LookupError, ValueError, TypeError):
+            except (IndexError, KeyError, ValueError, TypeError):
                 pass
 
     async def _get_env_temp(self, api_stats: dict = None) -> Optional[float]:
@@ -286,7 +286,7 @@
                 unparsed_stats = api_stats["STATS"][0]["MM ID0"]
                 parsed_stats = self.parse_stats(unparsed_stats)
                 return float(parsed_stats["Temp"])
-            except (LookupError, ValueError, TypeError):
+            except (IndexError, KeyError, ValueError, TypeError):
                 pass
 
     async def _get_wattage(self) -> Optional[int]:
@@ -304,7 +304,7 @@
                 unparsed_stats = api_stats["STATS"][0]["MM ID0"]
                 parsed_stats = self.parse_stats(unparsed_stats)
                 return int(parsed_stats["MPO"])
-            except (LookupError, ValueError, TypeError):
+            except (IndexError, KeyError, ValueError, TypeError):
                 pass
 
     async def _get_fans(self, api_stats: dict = None) -> List[Fan]:
@@ -325,7 +325,7 @@
             for fan in range(self.expected_fans):
                 try:
                     fans_data[fan].speed = int(parsed_stats[f"Fan{fan + 1}"])
-                except (LookupError, ValueError, TypeError):
+                except (IndexError, KeyError, ValueError, TypeError):
                     pass
         return fans_data
 
@@ -347,7 +347,7 @@
                 parsed_stats = self.parse_stats(unparsed_stats)
                 led = int(parsed_stats["Led"])
                 return True if led == 1 else False
-            except (LookupError, ValueError, TypeError):
+            except (IndexError, KeyError, ValueError, TypeError):
                 pass
 
         try:
@@ -365,10 +365,4 @@
         return None
 
     async def _get_uptime(self) -> Optional[int]:
-<<<<<<< HEAD
-        return None
-
-    async def get_uptime(self) -> Optional[int]:
-=======
->>>>>>> edaf89c7
         return None