--- conflicted
+++ resolved
@@ -328,12 +328,6 @@
     def _get_api_ver(self, *args, **kwargs) -> Optional[str]:
         pass
 
-<<<<<<< HEAD
-    def get_config(self) -> MinerConfig:
-        return self.config
-
-=======
->>>>>>> edaf89c7
     def _get_env_temp(self, *args, **kwargs) -> Optional[float]:
         pass
 
